# ------------------------------------------------------------------------ #
# Copyright 2022 SPTK Working Group                                        #
#                                                                          #
# Licensed under the Apache License, Version 2.0 (the "License");          #
# you may not use this file except in compliance with the License.         #
# You may obtain a copy of the License at                                  #
#                                                                          #
#     http://www.apache.org/licenses/LICENSE-2.0                           #
#                                                                          #
# Unless required by applicable law or agreed to in writing, software      #
# distributed under the License is distributed on an "AS IS" BASIS,        #
# WITHOUT WARRANTIES OR CONDITIONS OF ANY KIND, either express or implied. #
# See the License for the specific language governing permissions and      #
# limitations under the License.                                           #
# ------------------------------------------------------------------------ #

import os

import numpy as np
import pytest

import diffsptk
import tests.utils as U


@pytest.mark.parametrize("device", ["cpu", "cuda"])
@pytest.mark.parametrize("ignore_gain", [False, True])
<<<<<<< HEAD
@pytest.mark.parametrize("mode", ["multi-stage", "single-stage", "freq-domain"])
=======
@pytest.mark.parametrize("mode", ["multi-stage", "single-stage"])
>>>>>>> cb033392
@pytest.mark.parametrize("c", [0, 10])
def test_compatibility(
    device, ignore_gain, mode, c, alpha=0.42, M=24, P=80, L=400, fft_length=512
):
    if mode == "multi-stage":
        params = {"cep_order": 100}
    elif mode == "single-stage":
        params = {"ir_length": 200, "n_fft": 512}
    elif mode == "freq-domain":
        params = {"frame_length": L, "fft_length": fft_length}

    mglsadf = diffsptk.MLSA(
        M,
        P,
        alpha=alpha,
        c=c,
        ignore_gain=ignore_gain,
        phase="minimum",
        mode=mode,
        **params,
    )

    tmp1 = "mglsadf.tmp1"
    tmp2 = "mglsadf.tmp2"
    T = os.path.getsize("tools/SPTK/asset/data.short") // 2
    cmd1 = f"nrand -l {T} > {tmp1}"
    cmd2 = (
        f"x2x +sd tools/SPTK/asset/data.short | "
        f"frame -p {P} -l {L} | "
        f"window -w 1 -n 1 -l {L} -L {fft_length} | "
        f"mgcep -c {c} -a {alpha} -m {M} -l {fft_length} -E -60 > {tmp2}"
    )
    opt = "-k" if ignore_gain else ""
<<<<<<< HEAD
    threshold = 0.98 if mode == "freq-domain" and ignore_gain else 0.99
=======
    threshold = 0.99
>>>>>>> cb033392
    U.check_compatibility(
        device,
        mglsadf,
        [cmd1, cmd2],
        [f"cat {tmp1}", f"cat {tmp2}"],
        f"mglsadf {tmp2} < {tmp1} -m {M} -p {P} -c {c} -a {alpha} {opt}",
        [f"rm {tmp1} {tmp2}"],
        dx=[None, M + 1],
        eq=lambda a, b: np.corrcoef(a, b)[0, 1] > threshold,
    )


@pytest.mark.parametrize("device", ["cpu", "cuda"])
@pytest.mark.parametrize("ignore_gain", [False, True])
@pytest.mark.parametrize("phase", ["minimum", "maximum", "zero"])
<<<<<<< HEAD
@pytest.mark.parametrize("mode", ["multi-stage", "single-stage", "freq-domain"])
def test_differentiable(device, ignore_gain, phase, mode, B=4, T=20, M=4):
=======
@pytest.mark.parametrize("mode", ["multi-stage", "single-stage"])
def test_diffeentiable(device, ignore_gain, phase, mode, B=4, T=20, M=4):
>>>>>>> cb033392
    if mode == "multi-stage":
        params = {"cep_order": 10}
    elif mode == "single-stage":
        params = {"ir_length": 20, "n_fft": 32}
<<<<<<< HEAD
    elif mode == "freq-domain":
        params = {"frame_length": 4, "fft_length": 16}
=======
>>>>>>> cb033392

    mglsadf = diffsptk.MLSA(
        M, 1, ignore_gain=ignore_gain, phase=phase, mode=mode, **params
    )
    U.check_differentiable(device, mglsadf, [(B, T), (B, T, M + 1)])<|MERGE_RESOLUTION|>--- conflicted
+++ resolved
@@ -25,11 +25,7 @@
 
 @pytest.mark.parametrize("device", ["cpu", "cuda"])
 @pytest.mark.parametrize("ignore_gain", [False, True])
-<<<<<<< HEAD
 @pytest.mark.parametrize("mode", ["multi-stage", "single-stage", "freq-domain"])
-=======
-@pytest.mark.parametrize("mode", ["multi-stage", "single-stage"])
->>>>>>> cb033392
 @pytest.mark.parametrize("c", [0, 10])
 def test_compatibility(
     device, ignore_gain, mode, c, alpha=0.42, M=24, P=80, L=400, fft_length=512
@@ -63,11 +59,6 @@
         f"mgcep -c {c} -a {alpha} -m {M} -l {fft_length} -E -60 > {tmp2}"
     )
     opt = "-k" if ignore_gain else ""
-<<<<<<< HEAD
-    threshold = 0.98 if mode == "freq-domain" and ignore_gain else 0.99
-=======
-    threshold = 0.99
->>>>>>> cb033392
     U.check_compatibility(
         device,
         mglsadf,
@@ -76,29 +67,21 @@
         f"mglsadf {tmp2} < {tmp1} -m {M} -p {P} -c {c} -a {alpha} {opt}",
         [f"rm {tmp1} {tmp2}"],
         dx=[None, M + 1],
-        eq=lambda a, b: np.corrcoef(a, b)[0, 1] > threshold,
+        eq=lambda a, b: np.corrcoef(a, b)[0, 1] > 0.98,
     )
 
 
 @pytest.mark.parametrize("device", ["cpu", "cuda"])
 @pytest.mark.parametrize("ignore_gain", [False, True])
 @pytest.mark.parametrize("phase", ["minimum", "maximum", "zero"])
-<<<<<<< HEAD
 @pytest.mark.parametrize("mode", ["multi-stage", "single-stage", "freq-domain"])
 def test_differentiable(device, ignore_gain, phase, mode, B=4, T=20, M=4):
-=======
-@pytest.mark.parametrize("mode", ["multi-stage", "single-stage"])
-def test_diffeentiable(device, ignore_gain, phase, mode, B=4, T=20, M=4):
->>>>>>> cb033392
     if mode == "multi-stage":
         params = {"cep_order": 10}
     elif mode == "single-stage":
         params = {"ir_length": 20, "n_fft": 32}
-<<<<<<< HEAD
     elif mode == "freq-domain":
         params = {"frame_length": 4, "fft_length": 16}
-=======
->>>>>>> cb033392
 
     mglsadf = diffsptk.MLSA(
         M, 1, ignore_gain=ignore_gain, phase=phase, mode=mode, **params
